--- conflicted
+++ resolved
@@ -52,25 +52,7 @@
          _mm_popcnt_u32((uint32_t)(x >> 32));
 }
 
-<<<<<<< HEAD
-=======
-#elif defined(__x86_64__) && \
-      defined(__POPCNT__) && \
-      defined(__GNUC__) && \
-             (__GNUC__ > 4 || \
-             (__GNUC__ == 4 && __GNUC_MINOR__> 1))
-
-#define HAVE_POPCNT64
-
-inline uint64_t popcnt64(uint64_t x)
-{
-  __asm__ ("popcnt %1, %0" : "=r" (x) : "0" (x));
-  return x;
-}
-
->>>>>>> 29a08ae4
 #elif defined(__i386__) && \
-      defined(__POPCNT__) && \
       defined(__GNUC__) && \
              (__GNUC__ > 4 || \
              (__GNUC__ == 4 && __GNUC_MINOR__> 1))
